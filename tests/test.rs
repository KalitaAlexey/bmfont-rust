--- conflicted
+++ resolved
@@ -332,7 +332,6 @@
     }
 }
 
-<<<<<<< HEAD
 #[test]
 fn serde() {
     let bmfont = create_bmfont(OrdinateOrientation::TopToBottom);
@@ -342,11 +341,11 @@
 
     let deserialized = from_str(&serialized).unwrap();
     assert_eq!(bmfont, deserialized);
-=======
+}
+
 #[cfg(not(feature = "parse-error"))]
 #[test]
 fn unsupported_character_handled_correctly() {
     let bmfont = create_bmfont(OrdinateOrientation::TopToBottom);
     assert_eq!(bmfont.parse("𐃌").count(), 0);
->>>>>>> 04387129
 }